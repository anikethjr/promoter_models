import numpy as np
import pdb
import pandas as pd
import os
import scipy.stats as stats
from tqdm import tqdm

import torch
import torch.nn as nn
import torch.nn.functional as F
from torch.utils.data import Dataset, DataLoader
<<<<<<< HEAD
import lightning.pytorch as pl
=======
import lightning as L
>>>>>>> d28501b0

import torchmetrics

from promoter_modelling.utils import fasta_utils

np.random.seed(97)
torch.manual_seed(97)

# class to create training batches for LL-100 data
class LL100TrainDataset(Dataset):
    def __init__(self, gene_df, split_name, num_cells, cell_names, \
                 cache_dir, use_cache=True):
        super().__init__()

        self.num_genes = gene_df.shape[0]
        self.num_cells = num_cells
        self.cell_names = cell_names
        
        # create/load one-hot encoded input sequences
        if use_cache and os.path.exists(os.path.join(cache_dir, "{}_seqs.npy".format(split_name))):
            self.all_seqs = np.load(os.path.join(cache_dir, "{}_seqs.npy".format(split_name)))
            print("Loaded cached one-hot encoded sequences, shape = {}".format(self.all_seqs.shape))
        else:
            print("Creating one-hot encoded sequences")
            self.all_seqs = []
            for i in tqdm(range(self.num_genes)):
                row = gene_df.iloc[i]
                gene_seqs = []
                for promoter_seq in row["promoter_sequences"].split("_"):
                    gene_seqs.append(fasta_utils.one_hot_encode(promoter_seq).astype(np.float32))                    
                self.all_seqs.append(gene_seqs)
            self.all_seqs = np.array(self.all_seqs)
            np.save(os.path.join(cache_dir, "{}_seqs.npy".format(split_name)), self.all_seqs)
            print("Done! Shape = {}".format(self.all_seqs.shape))
        
        # create MTL targets
        self.y = []        
        for cell in self.cell_names:
            self.y.append(gene_df[cell].to_numpy().astype(np.float32))
        self.y = np.array(self.y).T        
        print("Targets shape = {}".format(self.y.shape))
        
        self.num_windows = self.all_seqs.shape[1]
        
        self.gene_identifier = []
        for i in range(self.num_genes):
            gid = gene_df["Gene stable ID"].iloc[i]
            self.gene_identifier.append([])
            for j in range(self.num_windows):
                self.gene_identifier[-1].append(gid + ".seq{}".format(j))
        self.gene_identifier = np.array(self.gene_identifier)
        
    def __len__(self):
        return self.y.shape[0]*self.num_windows

    def __getitem__(self, idx):
        gene_idx = idx // self.num_windows
        window_idx = idx % self.num_windows
                
        return self.all_seqs[gene_idx, window_idx], \
               self.y[gene_idx]
#     , \
#                [self.gene_identifier[gene_idx, window_idx]]
    
    
# class to create predict batches for LL-100 data
class LL100PredictDataset(Dataset):
    def __init__(self, gene_df, split_name, num_cells, cell_names, \
                 cache_dir, use_cache=True):  
        super().__init__()

        self.num_genes = gene_df.shape[0]
        self.num_cells = num_cells
        self.cell_names = cell_names
        
        # create/load one-hot encoded input sequences
        if use_cache and os.path.exists(os.path.join(cache_dir, "{}_seqs.npy".format(split_name))):
            self.all_seqs = np.load(os.path.join(cache_dir, "{}_seqs.npy".format(split_name)))
            print("Loaded cached one-hot encoded sequences, shape = {}".format(self.all_seqs.shape))
        else:
            print("Creating one-hot encoded sequences")
            self.all_seqs = []
            for i in tqdm(range(self.num_genes)):
                row = gene_df.iloc[i]
                gene_seqs = []
                for promoter_seq in row["promoter_sequences"].split("_"):
                    gene_seqs.append(fasta_utils.one_hot_encode(promoter_seq).astype(np.float32))                    
                self.all_seqs.append(gene_seqs)
            self.all_seqs = np.array(self.all_seqs)
            np.save(os.path.join(cache_dir, "{}_seqs.npy".format(split_name)), self.all_seqs)
            print("Done! Shape = {}".format(self.all_seqs.shape))
        
        # create MTL targets
        self.y = []        
        for cell in self.cell_names:
            self.y.append(gene_df[cell].to_numpy().astype(np.float32))
        self.y = np.array(self.y).T        
        print("Targets shape = {}".format(self.y.shape))
        
        self.num_windows = self.all_seqs.shape[1]
        
        self.gene_identifier = []
        for i in range(self.num_genes):
            gid = gene_df["Gene stable ID"].iloc[i]
            self.gene_identifier.append([])
            for j in range(self.num_windows):
                self.gene_identifier[-1].append(gid + ".seq{}".format(j))
        self.gene_identifier = np.array(self.gene_identifier)
        
    def __len__(self):
        return self.y.shape[0]

    def __getitem__(self, idx):               
        return self.all_seqs[idx], \
               self.y[idx]
#     , \
#                [self.gene_identifier[idx]]


# class used to read, process and build train, val, test sets using the LL-100 dataset
class LL100DataLoader(L.LightningDataModule):
    def download_data(self):
        if not os.path.exists(self.cache_dir):
            os.mkdir(self.cache_dir)
        if not os.path.exists(self.common_cache_dir):
            os.mkdir(self.common_cache_dir)

        self.rnaseq_TPM_path = os.path.join(self.cache_dir, "rsem.merged.gene_tpm.tsv")
        self.ensembl_gene_info_path = os.path.join(self.common_cache_dir, "ensembl_data.txt")
        self.fasta_file = os.path.join(self.common_cache_dir, "hg38.fa")

        if not os.path.exists(self.rnaseq_TPM_path):
            os.system("wget --no-check-certificate 'https://drive.google.com/uc?export=download&id=12_WFTVbkm4gLp-qE1nPK-Jb8tSKX4giD' -O {}".format(self.rnaseq_TPM_path))
            assert os.path.exists(self.rnaseq_TPM_path)

        if not os.path.exists(self.ensembl_gene_info_path):
            os.system("wget --no-check-certificate 'https://drive.google.com/uc?export=download&id=1ufpCW9Qb6r9tDohMIQTcuA-HdlcwjH1C' -O {}".format(self.ensembl_gene_info_path))
            assert os.path.exists(self.ensembl_gene_info_path)

        if not os.path.exists(self.fasta_file):
            os.system("wget https://hgdownload.soe.ucsc.edu/goldenPath/hg38/bigZips/hg38.fa.gz -O {}".format(self.fasta_file + ".gz"))
            os.system("gunzip {}".format(self.fasta_file + ".gz"))
            assert os.path.exists(self.fasta_file)

    def extract_promoter_sequences(self):        
        print("Getting all promoter sequences")
        all_sequences = []
        for i in tqdm(range(self.TPM.shape[0])):
            row = self.TPM.iloc[i]
            gene_id = row["Gene stable ID"]        
            seqs = fasta_utils.get_promoter_sequences(gene_id, self.promoter_windows_relative_to_TSS, \
                                                      self.ensembl_gene_info, self.fasta_extractor)
            all_sequences.append("_".join(seqs))
        self.TPM["promoter_sequences"] = all_sequences

    def update_metrics(self, y_hat, y, loss, split):
        self.all_metrics[split]["{}_avg_epoch_loss".format(self.name)].update(loss)
        for i, output in enumerate(self.output_names):
            for met in ["MSE", "MAE", "R2", "PearsonR", "SpearmanR"]:
                self.all_metrics[split]["{}_{}_{}".format(self.name, output, met)].update(y_hat[:, i], y[:, i])
    
    def compute_metrics(self, split):
        metrics_dict = {}

        metrics_dict["{}_{}_avg_epoch_loss".format(split, self.name)] = self.all_metrics[split]["{}_avg_epoch_loss".format(self.name)].compute()

        metrics_set = ["MSE", "MAE", "R2", "PearsonR", "SpearmanR"]
        
        for met in metrics_set:
            for i, output in enumerate(self.output_names):
                metrics_dict["{}_{}_{}_{}".format(split, self.name, output, met)] = self.all_metrics[split]["{}_{}_{}".format(self.name, output, met)].compute()
                
                if "{}_{}_mean_{}".format(split, self.name, met) not in metrics_dict:
                    metrics_dict["{}_{}_mean_{}".format(split, self.name, met)] = 0
                
                metrics_dict["{}_{}_mean_{}".format(split, self.name, met)] += metrics_dict["{}_{}_{}_{}".format(split, self.name, output, met)]
            
            metrics_dict["{}_{}_mean_{}".format(split, self.name, met)] /= len(self.output_names)

        self.all_metrics[split].reset()
        
        return metrics_dict
    
    def __init__(self, \
                 batch_size, \
                 cache_dir, \
                 common_cache_dir, \
                 n_cpus = 0, \
                 train_chromosomes = ['1', '3', '5', '6', '7', '8', '11', '12', '14', '15', '16', '18', '19', '22'], \
                 test_chromosomes = ['2', '9', '10', '13', '20', '21'], \
                 val_chromosomes = ['4', '17'], \
                 tpm_thres = 1, \
                 zscore = True, \
                 promoter_windows_relative_to_TSS = [[-300, -50], [-100, 150], [100, 350]], \
                 use_cache = True, \
                 return_specified_cells = None):
        super().__init__()

        np.random.seed(97)
        torch.manual_seed(97)
        
        print("Creating LL-100 DataLoader object")

        self.name = "LL100"

        self.task = "regression"
        self.loss_fn = nn.MSELoss()
        self.with_mask = False

        self.batch_size = batch_size
        self.n_cpus = n_cpus
        
        self.train_chromosomes = train_chromosomes
        self.test_chromosomes = test_chromosomes
        self.val_chromosomes = val_chromosomes

        self.zscore = zscore
        self.promoter_windows_relative_to_TSS = promoter_windows_relative_to_TSS
        
        self.cache_dir = cache_dir
        self.cache_path = os.path.join(cache_dir, "LL100Dataset.tsv")
        self.common_cache_dir = common_cache_dir

        # download gene expression and other data if needed
        self.rnaseq_TPM_path = None
        self.ensembl_gene_info_path = None
        self.fasta_file = None
        self.download_data()
        self.fasta_extractor = fasta_utils.FastaStringExtractor(self.fasta_file)
        
        # read TPM values
        self.TPM = pd.read_csv(self.rnaseq_TPM_path, sep="\t")
        self.num_cells = self.TPM.shape[1] - 2
        self.num_outputs = self.num_cells
        self.cell_names = self.TPM.columns[2:]
        self.output_names = self.cell_names

        print("We have TPM values of {} genes from {} cells".format(self.TPM.shape[0], self.num_cells))
        
        # read Ensembl gene info
        self.ensembl_gene_info = pd.read_csv(self.ensembl_gene_info_path, sep="\t")
        
        if use_cache and os.path.exists(self.cache_path):
            print("Using cached info")
            self.TPM = pd.read_csv(self.cache_path, sep="\t")
        else:
            # remove genes that have low expression in all cells
            self.TPM["filter_out_due_to_low_exp"] = self.TPM.apply(lambda x: x[self.TPM.columns[2:]].sum() < tpm_thres*self.num_cells, \
                                                                    axis=1)
            print("{} genes are being filtered out because they have low expression in all cells"\
                  .format(self.TPM["filter_out_due_to_low_exp"].sum()))
            self.TPM = self.TPM[np.logical_not(self.TPM["filter_out_due_to_low_exp"])].reset_index(drop=True)
            print("Left with {} genes".format(self.TPM.shape[0]))

            # convert TPM values to log2TPM values. pseudo-count of 1 is used while computing the log
            for col in self.cell_names:
                self.TPM[col] = np.log2(self.TPM[col] + 1)

            # only keep protein-coding genes found in Ensembl
            self.TPM = self.TPM.merge(self.ensembl_gene_info, how="inner", left_on="gene_id", right_on="Gene name")
            print("Out of these {} are protein-coding genes found in Ensembl".format(self.TPM.shape[0]))

            # remove genes on chromosomes not used in train, val or test sets
            self.TPM["filter_out_due_to_being_on_bad_chromosome"] = self.TPM.apply(lambda x: (x["Chromosome/scaffold name"] not in train_chromosomes) and \
                                                                                             (x["Chromosome/scaffold name"] not in test_chromosomes) and \
                                                                                             (x["Chromosome/scaffold name"] not in val_chromosomes), \
                                                                                   axis=1)
            print("{} genes are being filtered out because they are on chromosomes not used in train, val or test sets"\
                  .format(self.TPM["filter_out_due_to_being_on_bad_chromosome"].sum()))
            self.TPM = self.TPM[np.logical_not(self.TPM["filter_out_due_to_being_on_bad_chromosome"])].reset_index(drop=True)
            print("Left with {} genes".format(self.TPM.shape[0]))

            # zscore log2TPM values if desired
            if self.zscore:
                for cell in self.cell_names:
                    self.TPM[cell] = stats.zscore(self.TPM[cell])

            # get all promoter sequences
            self.extract_promoter_sequences()

            # create cache
            self.TPM.to_csv(self.cache_path, sep="\t", index=False)
        
        self.TPM["Chromosome/scaffold name"] = self.TPM["Chromosome/scaffold name"].astype(str)
        self.TPM["is_train"] = self.TPM.apply(lambda x: x["Chromosome/scaffold name"] in train_chromosomes, axis=1)
        self.TPM["is_test"] = self.TPM.apply(lambda x: x["Chromosome/scaffold name"] in test_chromosomes, axis=1)
        self.TPM["is_val"] = self.TPM.apply(lambda x: x["Chromosome/scaffold name"] in val_chromosomes, axis=1)
        
        self.train_set = self.TPM[self.TPM["is_train"]].reset_index(drop=True)
        self.test_set = self.TPM[self.TPM["is_test"]].reset_index(drop=True)
        self.val_set = self.TPM[self.TPM["is_val"]].reset_index(drop=True)
        
        self.num_genes = self.TPM.shape[0]
        
        self.return_specified_cells = return_specified_cells
        if not self.return_specified_cells is None:
            print("Keeping only specified cells data")
            self.num_cells = len(self.return_specified_cells)
            self.cell_names = self.cell_names[self.return_specified_cells]
            self.num_outputs = self.num_cells
            self.output_names = self.cell_names

        # specify metrics to track for this dataloader
        self.metrics = {}
        for i, cell in enumerate(self.output_names):
            self.metrics["{}_{}_MSE".format(self.name, cell)] = torchmetrics.MeanSquaredError()
            self.metrics["{}_{}_MAE".format(self.name, cell)] = torchmetrics.MeanAbsoluteError()
            self.metrics["{}_{}_R2".format(self.name, cell)] = torchmetrics.R2Score()
            self.metrics["{}_{}_PearsonR".format(self.name, cell)] = torchmetrics.PearsonCorrCoef()
            self.metrics["{}_{}_SpearmanR".format(self.name, cell)] = torchmetrics.SpearmanCorrCoef()     
        self.metrics["{}_avg_epoch_loss".format(self.name)] = torchmetrics.MeanMetric()
        self.metrics = torchmetrics.MetricCollection(self.metrics)

        self.all_metrics = {}
        for split in ["train", "val", "test"]:
            self.all_metrics[split] = self.metrics.clone(prefix=split + "_")
        
        print("Creating train dataset")
        self.train_dataset = LL100TrainDataset(self.train_set, "train", self.num_cells, self.cell_names, \
                                               cache_dir=self.cache_dir, use_cache=use_cache)
        print("Creating test dataset")
        self.test_dataset = LL100PredictDataset(self.test_set, "test", self.num_cells, self.cell_names, \
                                                cache_dir=self.cache_dir, use_cache=use_cache)
        print("Creating val dataset")
        self.val_dataset = LL100PredictDataset(self.val_set, "val", self.num_cells, self.cell_names, \
                                               cache_dir=self.cache_dir, use_cache=use_cache)
        
        print("Train set has {} promoter-expression pairs from {} genes ({:.2f}% of dataset)".format(len(self.train_dataset), \
                                                                                                  self.train_set.shape[0], \
                                                                                                  100.0*self.train_set.shape[0]/self.num_genes))
        print("Test set has {} promoter-expression data (not split among different promoter windows) from {} genes ({:.2f}% of dataset)".format(len(self.test_dataset), \
                                                                                                                                             self.test_set.shape[0], \
                                                                                                                                             100.0*self.test_set.shape[0]/self.num_genes))
        print("Val set has {} promoter-expression data (not split among different promoter windows) from {} genes ({:.2f}% of dataset)".format(len(self.val_dataset), \
                                                                                                                                            self.val_set.shape[0], \
                                                                                                                                            100.0*self.val_set.shape[0]/self.num_genes))
        
        print("Completed Instantiation of LL-100 DataLoader")        
    
    def train_dataloader(self):
        return DataLoader(self.train_dataset, batch_size=self.batch_size, shuffle=True, num_workers=self.n_cpus, pin_memory=True)

    def test_dataloader(self):
        return DataLoader(self.test_dataset, batch_size=self.batch_size, shuffle=False, num_workers=self.n_cpus, pin_memory=True)
    
    def val_dataloader(self):
        return DataLoader(self.val_dataset, batch_size=self.batch_size, shuffle=False, num_workers=self.n_cpus, pin_memory=True)
    
    def predict_dataloader(self):
        return DataLoader(self.val_dataset, batch_size=self.batch_size, shuffle=False, num_workers=self.n_cpus, pin_memory=True)<|MERGE_RESOLUTION|>--- conflicted
+++ resolved
@@ -9,11 +9,7 @@
 import torch.nn as nn
 import torch.nn.functional as F
 from torch.utils.data import Dataset, DataLoader
-<<<<<<< HEAD
-import lightning.pytorch as pl
-=======
 import lightning as L
->>>>>>> d28501b0
 
 import torchmetrics
 
