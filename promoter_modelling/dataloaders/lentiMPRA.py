--- conflicted
+++ resolved
@@ -14,11 +14,7 @@
 import torch.nn.functional as F
 from torch.nn.utils.rnn import pad_sequence
 from torch.utils.data import Dataset, DataLoader
-<<<<<<< HEAD
-import lightning.pytorch as pl
-=======
 import lightning as L
->>>>>>> d28501b0
 
 import torchmetrics
 
